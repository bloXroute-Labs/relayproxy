package relayproxy

import (
	"bytes"
	"context"
	"encoding/hex"
	"encoding/json"
	"errors"
	"fmt"
	"io"
	"math/big"
	"net"
	"net/http"
	"reflect"
	"strconv"
	"strings"
	"testing"
	"time"

	"github.com/attestantio/go-builder-client/spec"
	relaygrpc "github.com/bloXroute-Labs/relay-grpc"
	"github.com/bloXroute-Labs/relayproxy/common"
	"github.com/bloXroute-Labs/relayproxy/fluentstats"
	"github.com/patrickmn/go-cache"
	"github.com/stretchr/testify/assert"
	"github.com/stretchr/testify/mock"
	"github.com/stretchr/testify/require"
	"go.opentelemetry.io/otel/trace/noop"
	"go.uber.org/zap"
	"google.golang.org/grpc"
	"google.golang.org/grpc/codes"
	"google.golang.org/grpc/credentials/insecure"
)

const (
	testNodeID                = ""
	testParentHash            = "0x736f7e43b0b9d840d9152e7a5426f8d876a33f3ba52300bbd2923c9c7d5b62dc"
	testProposerPubkey        = "0x932c01d6fdb20b882983a74fd0d140015e7d6f6ca783209aad778507e62dc92143238484257f9aa39fb90f01f6b5ecdf"
	testBuilderPubkey1        = "0xae147691b534e441597cbd6a479aaa662126ca8426457737e895ae33251ea048d2d94bd18800999d6b04b1ace560be50"
	testBuilderPubkey2        = "0xb9451d2bc9d8c82d88da94da16ea30435dfc9c0de14bf7eb2a5bd3c0774a9a99c3136914679d9a11d214bec1e46f55a0"
	testBuilderPubkey3        = "0x8265169a40b57b91ad258817217f3edeeb3d648a4a61ef0bc125b2c23ac72be1c31dff632a2aa5d58b86203d4c3e5c43"
	testSlot1          uint64 = 1
	//testSlot2          uint64 = 2
	testValueLow    int64 = 1
	testValueMedium int64 = 10
	testValueHigh   int64 = 100
)

var (
	testBlockHash1   = [32]byte{0x0000000000000000000000000000000000000000000000000000000000000001}
	testBlockHash2   = [32]byte{0x0000000000000000000000000000000000000000000000000000000000000002}
	testBlockHash3   = [32]byte{0x0000000000000000000000000000000000000000000000000000000000000003}
	lowBlockBytes    = []byte(`lowBlock`)
	mediumBlockBytes = []byte(`mediumBlock`)
	highBlockBytes   = []byte(`highBlock`)
)

const (
	TestAuthHeader = ""
)

func TestService_RegisterValidator(t *testing.T) {

	tests := map[string]struct {
		f           func(ctx context.Context, req *relaygrpc.RegisterValidatorRequest, opts ...grpc.CallOption) (*relaygrpc.RegisterValidatorResponse, error)
		wantSuccess any
		wantErr     *ErrorResp
	}{
		"If registerValidator succeeded ": {
			f: func(ctx context.Context, req *relaygrpc.RegisterValidatorRequest, opts ...grpc.CallOption) (*relaygrpc.RegisterValidatorResponse, error) {
				return &relaygrpc.RegisterValidatorResponse{Code: 0, Message: "success"}, nil
			},
			wantSuccess: struct{}{},
			wantErr:     nil,
		},
		"If registerValidator returns error": {
			f: func(ctx context.Context, req *relaygrpc.RegisterValidatorRequest, opts ...grpc.CallOption) (*relaygrpc.RegisterValidatorResponse, error) {
				return nil, fmt.Errorf("error")
			},
			wantErr: toErrorResp(http.StatusInternalServerError, "relays returned error"),
		},
		"If registerValidator returns empty output": {
			f: func(ctx context.Context, req *relaygrpc.RegisterValidatorRequest, opts ...grpc.CallOption) (*relaygrpc.RegisterValidatorResponse, error) {
				return nil, nil
			},
			wantErr: toErrorResp(http.StatusInternalServerError, "empty response from relay"),
		},
		"If registerValidator returns error output": {
			f: func(ctx context.Context, req *relaygrpc.RegisterValidatorRequest, opts ...grpc.CallOption) (*relaygrpc.RegisterValidatorResponse, error) {
				return &relaygrpc.RegisterValidatorResponse{Code: 2, Message: "failed"}, nil
			},
			wantErr: toErrorResp(http.StatusInternalServerError, "relay returned failure response code"),
		},
	}
	for testName, tt := range tests {
		t.Run(testName, func(t *testing.T) {
			s := &Service{
				logger: zap.NewNop(),
				dialerClients: &DialerClients{
					clients:             []*common.Client{{URL: "", ConnectionID: "", Conn: nil, RelayClient: &mockRelayClient{RegisterValidatorFunc: tt.f}}},
					registrationClients: []*common.Client{{URL: "", ConnectionID: "", Conn: nil, RelayClient: &mockRelayClient{RegisterValidatorFunc: tt.f}}},
				},
				tracer:  noop.NewTracerProvider().Tracer("test"),
				fluentD: fluentstats.NewStats(true, "0.0.0.0:24224"),
			}
			got, _, err := s.RegisterValidator(context.Background(), context.Background(), &RegistrationParams{})
			if err == nil {
				assert.Equal(t, got, tt.wantSuccess)
				return
			}
			assert.Equal(t, err.Error(), tt.wantErr.Error())
		})
	}
}

func TestService_GetHeader(t *testing.T) {

	tests := map[string]struct {
		slot               string
		parentHash         string
		pubKey             string
		accountID          string
		slotStartTimeShift time.Duration
		wantErr            *ErrorResp
	}{
		"invalid slot ": {
			slot: "xyz",
			wantErr: &ErrorResp{
				Code:    http.StatusNoContent,
				Message: errInvalidSlot.Error(),
			},
		},
		"invalid pubKey ": {
			slot:   "123",
			pubKey: "dummy-pubkey",
			wantErr: &ErrorResp{
				Code:    http.StatusNoContent,
				Message: errInvalidPubkey.Error(),
			},
		},
		"invalid parent hash": {
			slot:       "123",
			pubKey:     testBuilderPubkey1,
			parentHash: "dummy-parent-hash",
			wantErr: &ErrorResp{
				Code:    http.StatusNoContent,
				Message: errInvalidHash.Error(),
			},
		},
		"default header too late": {
			slot:               "123",
			pubKey:             testBuilderPubkey1,
			parentHash:         "dummy-parent-hash",
			slotStartTimeShift: 3100 * time.Millisecond,
			wantErr: &ErrorResp{
				Code:    http.StatusNoContent,
				Message: common.ErrLateHeader.Error(),
			},
		},
		" header too late": {
			slot:               "123",
			pubKey:             testBuilderPubkey1,
			parentHash:         "dummy-parent-hash",
			accountID:          "",
			slotStartTimeShift: 2500 * time.Millisecond,
			wantErr: &ErrorResp{
				Code:    http.StatusNoContent,
				Message: common.ErrLateHeader.Error(),
			},
		},
	}
	for testName, tt := range tests {
		t.Run(testName, func(t *testing.T) {
			dopts := make([]DataServiceOption, 0)
			dopts = append(dopts, WithDataSvcLogger(zap.NewNop()))
			dopts = append(dopts, WithDataSvcSecondsPerSlot(12))
			dopts = append(dopts, WithDataSvcBeaconGenesisTime(1606824023))
			dSvc := NewDataService(dopts...)
			opts := make([]ServiceOption, 0)
			opts = append(opts, WithSvcLogger(zap.NewNop()))
			opts = append(opts, WithDataService(dSvc))
			opts = append(opts, WithDialerClients(&DialerClients{clients: []*common.Client{{URL: "", ConnectionID: "", Conn: nil, RelayClient: &mockRelayClient{}}}}))
			opts = append(opts, WithSvcTracer(noop.NewTracerProvider().Tracer("test")))
			opts = append(opts, WithSvcFluentD(fluentstats.NewStats(true, "0.0.0.0:24224")))
			opts = append(opts, WithSvcBeaconGenesisTime(1606824023))
			opts = append(opts, WithSvcSecondsPerSlot(12))
			svc := NewService(opts...)
			slotInt, _ := strconv.Atoi(tt.slot)
			slotStartTime := GetSlotStartTime(1606824023, int64(slotInt), 12)
			if tt.slotStartTimeShift > 0 {
				slotStartTime = slotStartTime.Add(tt.slotStartTimeShift)
			}

			accountID := tt.accountID
			_, _, err := svc.GetHeader(context.Background(), &HeaderRequestParams{
				ReceivedAt: slotStartTime,
				Slot:       tt.slot,
				AccountID:  accountID,
				ParentHash: tt.parentHash,
				PubKey:     tt.pubKey,
				ClientIP:   "ip",
				AuthHeader: TestAuthHeader,
			})
			assert.Equal(t, err.Error(), tt.wantErr.Error())
		})
	}
}

func TestService_getPayload(t *testing.T) {

	tests := map[string]struct {
		f           func(ctx context.Context, req *relaygrpc.GetPayloadRequest, opts ...grpc.CallOption) (*relaygrpc.GetPayloadResponse, error)
		wantSuccess []byte
		wantErr     *ErrorResp
	}{
		"If getPayload succeeded ": {
			f: func(ctx context.Context, req *relaygrpc.GetPayloadRequest, opts ...grpc.CallOption) (*relaygrpc.GetPayloadResponse, error) {
				return &relaygrpc.GetPayloadResponse{Code: 0, Message: "success", VersionedExecutionPayload: []byte(`payload`)}, nil
			},
			wantSuccess: []byte(`payload`),
			wantErr:     nil,
		},
		"If getPayload returns error": {
			f: func(ctx context.Context, req *relaygrpc.GetPayloadRequest, opts ...grpc.CallOption) (*relaygrpc.GetPayloadResponse, error) {
				return nil, fmt.Errorf("error")
			},
			wantErr: toErrorResp(http.StatusInternalServerError, "relay returned error"),
		},
		"If getPayload returns empty output": {
			f: func(ctx context.Context, req *relaygrpc.GetPayloadRequest, opts ...grpc.CallOption) (*relaygrpc.GetPayloadResponse, error) {
				return nil, nil
			},
			wantErr: toErrorResp(http.StatusInternalServerError, "empty response from relay"),
		},
	}
	for testName, tt := range tests {
		t.Run(testName, func(t *testing.T) {
			var svcOpts []ServiceOption
			svcOpts = append(svcOpts, WithSvcLogger(zap.NewNop()))
			svcOpts = append(svcOpts, WithDialerClients(&DialerClients{clients: []*common.Client{{RelayClient: &mockRelayClient{GetPayloadFunc: tt.f}}}}))
			svcOpts = append(svcOpts, WithSvcTracer(noop.NewTracerProvider().Tracer("test")))
			svcOpts = append(svcOpts, WithSvcFluentD(fluentstats.NewStats(true, "0.0.0.0:24224")))

			s := NewService(svcOpts...)
			s.accountsLists = &AccountsLists{AccountIDToInfo: make(map[string]*AccountInfo),
				AccountNameToInfo: make(map[AccountName]*AccountInfo)}
			got, _, err := s.GetPayload(context.Background(), &PayloadRequestParams{AuthHeader: TestAuthHeader})
			if err == nil {
				assert.Equal(t, string(got.(json.RawMessage)), string(tt.wantSuccess))
				return
			}
			assert.Equal(t, err.Error(), tt.wantErr.Error())
		})
	}
}
func TestBlockCancellation(t *testing.T) {
	s := &Service{
		logger:                  zap.NewNop(),
		builderBidsForProxySlot: cache.New(BuilderBidsCleanupInterval, BuilderBidsCleanupInterval),
	}

	// test no bids found (cache key not found)
	result, err := s.GetTopBuilderBid("unknown")
	assert.Nil(t, result)
	assert.Contains(t, err.Error(), "no builder bids found")

	// set up bids map for cache key
	cacheKey := s.keyForCachingBids(testSlot1, testParentHash, testProposerPubkey)
	bidsMap := NewStringMapOf[*common.Bid]()
	s.builderBidsForProxySlot.Set(cacheKey, bidsMap, cache.DefaultExpiration)

	// test no bids found (cache key found but bids map empty)
	result, err = s.GetTopBuilderBid(cacheKey)
	assert.Nil(t, result)
	assert.Contains(t, err.Error(), "no builder bids found")

	// add low value bid
	lowBid := common.NewBid(
		new(big.Int).SetInt64(testValueLow).Bytes(),
		lowBlockBytes,
		nil,
		hex.EncodeToString(testBlockHash1[:]),
		testBuilderPubkey1,
		"",
		"",
		nil,
	)
	bidsMap.Store(testBuilderPubkey1, lowBid)

	// add high value bid
	highBid := common.NewBid(
		new(big.Int).SetInt64(testValueHigh).Bytes(),
		highBlockBytes,
		nil,
		hex.EncodeToString(testBlockHash2[:]),
		testBuilderPubkey2,
		"",
		"",
		nil,
	)
	bidsMap.Store(testBuilderPubkey2, highBid)

	// add medium value bid
	mediumBid := common.NewBid(
		new(big.Int).SetInt64(testValueMedium).Bytes(),
		mediumBlockBytes,
		nil,
		hex.EncodeToString(testBlockHash3[:]),
		testBuilderPubkey3,
		"",
		"",
		nil,
	)
	bidsMap.Store(testBuilderPubkey3, mediumBid)

	// test expected high bid found
	result, err = s.GetTopBuilderBid(cacheKey)
	assert.Nil(t, err)
	assert.Equal(t, *highBid, *result)
}

func TestBlockCancellationForSamePubKey(t *testing.T) {
	s := &Service{
		logger:                  zap.NewNop(),
		builderBidsForProxySlot: cache.New(BuilderBidsCleanupInterval, BuilderBidsCleanupInterval),
	}

	// test no bids found (cache key not found)
	result, err := s.GetTopBuilderBid("unknown")
	assert.Nil(t, result)
	assert.Contains(t, err.Error(), "no builder bids found")

	// set up bids map for cache key
	cacheKey := s.keyForCachingBids(testSlot1, testParentHash, testProposerPubkey)
	bidsMap := NewStringMapOf[*common.Bid]()
	s.builderBidsForProxySlot.Set(cacheKey, bidsMap, cache.DefaultExpiration)

	// test no bids found (cache key found but bids map empty)
	result, err = s.GetTopBuilderBid(cacheKey)
	assert.Nil(t, result)
	assert.Contains(t, err.Error(), "no builder bids found")

	// Add value for testBuilderPubkey1
	// add low value bid
	lowBid := common.NewBid(
		new(big.Int).SetInt64(testValueLow).Bytes(),
		lowBlockBytes,
		nil,
		hex.EncodeToString(testBlockHash1[:]),
		testBuilderPubkey1,
		"",
		"",
		nil,
	)
	bidsMap.Store(testBuilderPubkey1, lowBid)

	// add high value bid
	highBid := common.NewBid(
		new(big.Int).SetInt64(testValueHigh).Bytes(),
		highBlockBytes,
		nil,
		hex.EncodeToString(testBlockHash2[:]),
		testBuilderPubkey1,
		"",
		"",
		nil,
	)
	bidsMap.Store(testBuilderPubkey1, highBid)

	// add medium value bid
	mediumBid := common.NewBid(
		new(big.Int).SetInt64(testValueMedium).Bytes(),
		mediumBlockBytes,
		nil,
		hex.EncodeToString(testBlockHash3[:]),
		testBuilderPubkey1,
		"",
		"",
		nil,
	)
	bidsMap.Store(testBuilderPubkey1, mediumBid)

	// Add value for testBuilderPubkey2
	// add low value bid
	lowBid1 := common.NewBid(
		new(big.Int).SetInt64(testValueLow).Bytes(),
		lowBlockBytes,
		nil,
		hex.EncodeToString(testBlockHash1[:]),
		testBuilderPubkey2,
		"",
		"",
		nil,
	)
	bidsMap.Store(testBuilderPubkey2, lowBid1)

	// add medium value bid
	mediumBid1 := common.NewBid(
		new(big.Int).SetInt64(testValueMedium).Bytes(),
		mediumBlockBytes,
		nil,
		hex.EncodeToString(testBlockHash3[:]),
		testBuilderPubkey2,
		"",
		"",
		nil,
	)
	bidsMap.Store(testBuilderPubkey2, mediumBid1)

	// add high value bid
	highBid1 := common.NewBid(
		new(big.Int).SetInt64(testValueHigh).Bytes(),
		highBlockBytes,
		nil,
		hex.EncodeToString(testBlockHash2[:]),
		testBuilderPubkey2,
		"",
		"",
		nil,
	)
	bidsMap.Store(testBuilderPubkey2, highBid1)

	// Add value for testBuilderPubkey3
	// add medium value bid
	mediumBid2 := common.NewBid(
		new(big.Int).SetInt64(testValueMedium).Bytes(),
		mediumBlockBytes,
		nil,
		hex.EncodeToString(testBlockHash3[:]),
		testBuilderPubkey3,
		"",
		"",
		nil,
	)
	bidsMap.Store(testBuilderPubkey3, mediumBid2)

	// add high value bid
	highBid2 := common.NewBid(
		new(big.Int).SetInt64(testValueHigh).Bytes(),
		highBlockBytes,
		nil,
		hex.EncodeToString(testBlockHash2[:]),
		testBuilderPubkey3,
		"",
		"",
		nil,
	)
	bidsMap.Store(testBuilderPubkey3, highBid2)

	// add low value bid
	lowBid2 := common.NewBid(
		new(big.Int).SetInt64(testValueLow).Bytes(),
		lowBlockBytes,
		nil,
		hex.EncodeToString(testBlockHash1[:]),
		testBuilderPubkey3,
		"",
		"",
		nil,
	)
	bidsMap.Store(testBuilderPubkey3, lowBid2)

	// test expected high bid found
	result, err = s.GetTopBuilderBid(cacheKey)
	assert.Nil(t, err)
	assert.Equal(t, *highBid1, *result)
}

func TestService_StreamHeaderAndGetMethod(t *testing.T) {
	ctx, cancel := context.WithCancel(context.Background())
	defer cancel()
	l := zap.NewNop()
	fluent := fluentstats.NewStats(true, "0.0.0.0:24224")
	//l, _ := zap.NewDevelopment()
	streams := []stream{
		{Slot: uint64(66), BlockHash: "blockHash66", ParentHash: "0x66", ProposerPubKey: "0x66", Value: new(big.Int).SetInt64(66666).Bytes()},
		{Slot: uint64(66), BlockHash: "blockHash66", ParentHash: "0x66", ProposerPubKey: "0x66", Value: new(big.Int).SetInt64(66668).Bytes()},
		{Slot: uint64(66), BlockHash: "blockHash67", ParentHash: "0x66", ProposerPubKey: "0x66", Value: new(big.Int).SetInt64(66669).Bytes(), Payload: []byte("{\"version\":\"capella\",\"data\":{\"message\":{\"header\":{\"parent_hash\":\"0xbd0ada39aca5fed393fa4bf80d45d4703e3a9aa3c0a09750879cb842f1bdfc58\",\"fee_recipient\":\"0x8dC847Af872947Ac18d5d63fA646EB65d4D99560\",\"state_root\":\"0x3047ac621434c21c527f38d676382fa10e402f742e6d47bc6e07e7a2c13fdf32\",\"receipts_root\":\"0xeaf609cff0ccedd82d3db9029455b5ce52f0d8f4b91977d9251db72bc73acf1e\",\"logs_bloom\":\"0x00310412002012002a001066840114452398001008403a4000eb341024000912221080280208300681509a0b80810070740ba236ca21371102118f89312c201653f2c03c4c009c9946a0401a5218c233c20d046090460801860442868c2610244900006086420ad0a008b28430000ac0700008e84028054400826812c09800c12a22b472491401c03040301502c100000027100d904c82e8342104e2e400808042e808402465080203811582a04808880602f610900043a000487036a08002009410c00210a21084004aa4108153430a060200a2408800190821849a5808e0084130004509222c47280a11808240800492421454021303414898f80415800774\",\"prev_randao\":\"0x21a739f58604430cef3e5c550a955bc5943bae4c3dae6a01672be878ae0a5e1b\",\"block_number\":\"10077336\",\"gas_limit\":\"30000000\",\"gas_used\":\"9696787\",\"timestamp\":\"1700496012\",\"extra_data\":\"0x506f776572656420627920626c6f58726f757465\",\"base_fee_per_gas\":\"11\",\"block_hash\":\"0xf4488a3b1fa59a3ce2e52a087ae3d7c93ff4a29f0a2df93a003b02902571cc54\",\"transactions_root\":\"0x9956dd9ece5082f2eab87c2b5d22f7ed6cf7c865cc461c20ee71bee07b031368\",\"withdrawals_root\":\"0x2f2680e6bca4d97e9a776567779f7a290766634e1fc6a0fce75ceabe239240bb\"},\"value\":\"54788421837882049\",\"pubkey\":\"0x821f2a65afb70e7f2e820a925a9b4c80a159620582c1766b1b09729fec178b11ea22abb3a51f07b288be815a1a2ff516\"},\"signature\":\"0x8e7678fb099b1489ad5d0929d48d4c5839e09f8884bf3cbbf309a5d1032f723c5b599ac00d53c3bea7b5fc70f1ac53fd0f8e6692d18ec94b8565f9fa18dc393867b43400774968f6e0f1d40282764d64a5ef5897716a2e5f9e3b667f3e49c0fe\"}}")},
		{Slot: uint64(77), BlockHash: "blockHash77", ParentHash: "0x77", ProposerPubKey: "0x77", Value: new(big.Int).SetInt64(77777).Bytes()},
		{Slot: uint64(88), BlockHash: "blockHash88", ParentHash: "0x88", ProposerPubKey: "0x88", Value: new(big.Int).SetInt64(88888).Bytes()},
	}
	// Set up your mock gRPC server and client.
	srv := grpc.NewServer()
	relaygrpc.RegisterRelayServer(srv, &mockRelayServer{output: streams, logger: l})

	// Create a listener and start the server.
	lis, err := net.Listen("tcp", "localhost:0")
	if err != nil {
		t.Fatal("Failed to create listener", zap.Error(err))
	}
	go func() {
		if err := srv.Serve(lis); err != nil {
			panic(err)
		}
	}()

	defer srv.Stop()

	// Create a gRPC client that connects to the mock server.
	conn, err := grpc.NewClient(lis.Addr().String(), grpc.WithTransportCredentials(insecure.NewCredentials()))
	if err != nil {
		t.Fatal("Failed to create client connection", zap.Error(err))
	}
	defer conn.Close()
	relayClient := relaygrpc.NewRelayClient(conn)
	dSvc := NewDataService(WithDataSvcLogger(zap.NewNop()))
	svcOpts := make([]ServiceOption, 0)
	c := &common.Client{URL: lis.Addr().String(), ConnectionID: "", Conn: conn, RelayClient: relayClient}
	clients := []*common.Client{c}
	sc := &common.Client{URL: lis.Addr().String(), ConnectionID: "", Conn: conn, RelayClient: relayClient}
	streamingClients := []*common.Client{sc}
	registrationClient := &common.Client{URL: lis.Addr().String(), ConnectionID: "", Conn: conn, RelayClient: relayClient}
	registrationClients := []*common.Client{registrationClient}
	dialerClientsOpts := []DialerClientsOption{
		WithClients(clients...),
		WithStreamingClients(streamingClients...),
		WithRegistrationClients(registrationClients...),
	}
	dialer := &Dialer{
		DialerClients: &DialerClients{},
	}
	for _, opts := range dialerClientsOpts {
		opts(dialer.DialerClients)
	}
	tracer := noop.NewTracerProvider().Tracer("test")
	svcOpts = append(svcOpts, WithSvcLogger(l))
	svcOpts = append(svcOpts, WithDialerClients(dialer.DialerClients))
	svcOpts = append(svcOpts, WithSvcTracer(tracer))
	svcOpts = append(svcOpts, WithSvcFluentD(fluent))
	svcOpts = append(svcOpts, WithDataService(dSvc))
	svcOpts = append(svcOpts, WithBuilderExistingBlockHash(cache.New(BuilderBidsCleanupInterval, BuilderBidsCleanupInterval)))
	svcOpts = append(svcOpts, WithBuilderBidsForProxySlot(cache.New(BuilderBidsCleanupInterval, BuilderBidsCleanupInterval)))

	service := NewService(svcOpts...)
	service.accountsLists = &AccountsLists{AccountIDToInfo: make(map[string]*AccountInfo),
		AccountNameToInfo: make(map[AccountName]*AccountInfo)}
	go func() {
		if _, err := service.StreamHeader(ctx, c); err != nil {
			panic(err)
		}
	}()

	server := &Server{svc: service, logger: zap.NewNop(), listenAddress: "127.0.0.1:9090", accountsLists: &AccountsLists{AccountIDToInfo: make(map[string]*AccountInfo),
		AccountNameToInfo: make(map[AccountName]*AccountInfo)}}
	go func() {
		if err := server.Start(); err != nil {
			panic(err)
		}
	}()

	defer server.Stop()

	<-time.After(time.Second * 1)

	client := http.Client{}

	tests := map[string]struct {
		in      stream
		args    []stream
		want    any
		wantErr bool
	}{
		"If key not present in the header map": {
			in:      stream{Slot: uint64(99), ParentHash: "0x00", ProposerPubKey: "0x00"},
			args:    streams,
			wantErr: true,
		},
		// "If key present in the header map": {
		// 	in:      stream{Slot: uint64(66), ParentHash: "0x66", ProposerPubKey: "0x66"},
		// 	args:    streams,
		// 	want:    json.RawMessage("{\"version\":\"capella\",\"data\":{\"message\":{\"header\":{\"parent_hash\":\"0xbd0ada39aca5fed393fa4bf80d45d4703e3a9aa3c0a09750879cb842f1bdfc58\",\"fee_recipient\":\"0x8dC847Af872947Ac18d5d63fA646EB65d4D99560\",\"state_root\":\"0x3047ac621434c21c527f38d676382fa10e402f742e6d47bc6e07e7a2c13fdf32\",\"receipts_root\":\"0xeaf609cff0ccedd82d3db9029455b5ce52f0d8f4b91977d9251db72bc73acf1e\",\"logs_bloom\":\"0x00310412002012002a001066840114452398001008403a4000eb341024000912221080280208300681509a0b80810070740ba236ca21371102118f89312c201653f2c03c4c009c9946a0401a5218c233c20d046090460801860442868c2610244900006086420ad0a008b28430000ac0700008e84028054400826812c09800c12a22b472491401c03040301502c100000027100d904c82e8342104e2e400808042e808402465080203811582a04808880602f610900043a000487036a08002009410c00210a21084004aa4108153430a060200a2408800190821849a5808e0084130004509222c47280a11808240800492421454021303414898f80415800774\",\"prev_randao\":\"0x21a739f58604430cef3e5c550a955bc5943bae4c3dae6a01672be878ae0a5e1b\",\"block_number\":\"10077336\",\"gas_limit\":\"30000000\",\"gas_used\":\"9696787\",\"timestamp\":\"1700496012\",\"extra_data\":\"0x506f776572656420627920626c6f58726f757465\",\"base_fee_per_gas\":\"11\",\"block_hash\":\"0xf4488a3b1fa59a3ce2e52a087ae3d7c93ff4a29f0a2df93a003b02902571cc54\",\"transactions_root\":\"0x9956dd9ece5082f2eab87c2b5d22f7ed6cf7c865cc461c20ee71bee07b031368\",\"withdrawals_root\":\"0x2f2680e6bca4d97e9a776567779f7a290766634e1fc6a0fce75ceabe239240bb\"},\"value\":\"54788421837882049\",\"pubkey\":\"0x821f2a65afb70e7f2e820a925a9b4c80a159620582c1766b1b09729fec178b11ea22abb3a51f07b288be815a1a2ff516\"},\"signature\":\"0x8e7678fb099b1489ad5d0929d48d4c5839e09f8884bf3cbbf309a5d1032f723c5b599ac00d53c3bea7b5fc70f1ac53fd0f8e6692d18ec94b8565f9fa18dc393867b43400774968f6e0f1d40282764d64a5ef5897716a2e5f9e3b667f3e49c0fe\"}}"),
		// 	wantErr: false,
		// },
	}
	for testName, tt := range tests {
		t.Run(testName, func(t *testing.T) {
			got, _, err := service.GetHeader(ctx, &HeaderRequestParams{
				ReceivedAt: time.Now(),
				AuthHeader: TestAuthHeader,
				Slot:       strconv.FormatUint(tt.in.Slot, 10),
				ParentHash: tt.in.ParentHash,
				PubKey:     tt.in.ProposerPubKey,
			})
			if (err != nil) != tt.wantErr {
				t.Errorf("GetHeader() error = %v, wantErr %v", err, tt.wantErr)
				return
			}
			if !reflect.DeepEqual(got, tt.want) {
				t.Errorf("GetHeader() got = %v, wantErr %v", got, tt.want)
			}
			responsePayload := new(spec.VersionedSignedBuilderBid)
			code, err := sendHTTPRequest(context.Background(), client, http.MethodGet, fmt.Sprintf("http://127.0.0.1:9090/eth/v1/builder/header/%v/%v/%v", tt.in.Slot, tt.in.ParentHash, tt.in.ProposerPubKey), "", map[string]string{}, nil, responsePayload)
			if !tt.wantErr {
				assert.Nil(t, err)
				assert.Equal(t, code, http.StatusOK)
				hash, err := responsePayload.BlockHash()
				assert.Nil(t, err)
				assert.Equal(t, hash.String(), "0xf4488a3b1fa59a3ce2e52a087ae3d7c93ff4a29f0a2df93a003b02902571cc54")
			}
		})
	}
}

type UserAgent string

//lint:ignore U1000 Ignore unused variable
func sendHTTPRequest(ctx context.Context, client http.Client, method, url string, userAgent UserAgent, headers map[string]string, payload, dst any) (code int, err error) {
	var req *http.Request

	if payload == nil {
		req, err = http.NewRequestWithContext(ctx, method, url, nil)
	} else {
		payloadBytes, err2 := json.Marshal(payload)
		if err2 != nil {
			return 0, fmt.Errorf("could not marshal request: %w", err2)
		}
		req, err = http.NewRequestWithContext(ctx, method, url, bytes.NewReader(payloadBytes))

		// Set header
		req.Header.Add("Content-Type", "application/json")
	}
	if err != nil {
		return 0, fmt.Errorf("could not prepare request: %w", err)
	}

	// Set user agent header
	req.Header.Set("User-Agent", strings.TrimSpace(fmt.Sprintf("mev-boost/%s %s", "test-version", userAgent)))

	// Set other headers
	for key, value := range headers {
		req.Header.Set(key, value)
	}

	// Execute request
	resp, err := client.Do(req)
	if err != nil {
		return 0, err
	}
	defer resp.Body.Close()

	if resp.StatusCode == http.StatusNoContent {
		return resp.StatusCode, nil
	}

	if resp.StatusCode > 299 {
		bodyBytes, err := io.ReadAll(resp.Body)
		if err != nil {
			return resp.StatusCode, fmt.Errorf("could not read error response body for status code %d: %w", resp.StatusCode, err)
		}
		return resp.StatusCode, fmt.Errorf("%w: %d / %s", errors.New("HTTP error response"), resp.StatusCode, string(bodyBytes))
	}

	if dst != nil {
		bodyBytes, err := io.ReadAll(resp.Body)
		if err != nil {
			return resp.StatusCode, fmt.Errorf("could not read response body: %w", err)
		}
		if err := json.Unmarshal(bodyBytes, &dst); err != nil {
			return resp.StatusCode, fmt.Errorf("could not unmarshal response %s: %w", string(bodyBytes), err)
		}

	}

	return resp.StatusCode, nil
}
func TestGetBuilderBidForSlot(t *testing.T) {
	svc := &Service{
		logger:                  zap.NewNop(),
		builderBidsForProxySlot: cache.New(5*time.Minute, 10*time.Minute),
	}
	bid1 := &common.Bid{}
	bid2 := &common.Bid{}
	// set up builder bids map for test slot
	cacheKey := svc.keyForCachingBids(testSlot1, testParentHash, testProposerPubkey)
	builderBidsMap := NewStringMapOf[*common.Bid]()
	builderBidsMap.Store(testBuilderPubkey1, bid1)
	svc.builderBidsForProxySlot.Set(cacheKey, builderBidsMap, cache.DefaultExpiration)

	// test builder bid found
	bid, found := svc.getBuilderBidForSlot(cacheKey, testBuilderPubkey1)
	assert.Equal(t, bid, bid2)
	assert.True(t, found)

	// test builder bid not found (unknown builder pubkey)
	bid, found = svc.getBuilderBidForSlot(cacheKey, "unknown")
	assert.Nil(t, bid)
	assert.False(t, found)

	// test builder bid not found (unknown cache key)
	cacheKey = svc.keyForCachingBids(testSlot1, testParentHash, "unknown")
	bid, found = svc.getBuilderBidForSlot(cacheKey, testBuilderPubkey1)
	assert.Nil(t, bid)
	assert.False(t, found)
}

//lint:ignore U1000 Ignore unused variable
type mockRelayServer struct {
	relaygrpc.UnimplementedRelayServer
	output []stream
	logger *zap.Logger
}

func (m *mockRelayServer) SubmitBlock(ctx context.Context, request *relaygrpc.SubmitBlockRequest) (*relaygrpc.SubmitBlockResponse, error) {
	panic("implement me")
}

func (m *mockRelayServer) RegisterValidator(ctx context.Context, request *relaygrpc.RegisterValidatorRequest) (*relaygrpc.RegisterValidatorResponse, error) {
	panic("implement me")
}

func (m *mockRelayServer) GetHeader(ctx context.Context, request *relaygrpc.GetHeaderRequest) (*relaygrpc.GetHeaderResponse, error) {
	panic("implement me")
}

func (m *mockRelayServer) GetPayload(ctx context.Context, request *relaygrpc.GetPayloadRequest) (*relaygrpc.GetPayloadResponse, error) {
	panic("implement me")
}

func (m *mockRelayServer) StreamHeader(request *relaygrpc.StreamHeaderRequest, srv relaygrpc.Relay_StreamHeaderServer) error {
	// Simulate streaming of header for testing.
	// send predefined headers to the client via srv.Send().
	bidStream := make(chan stream, 100)
	go func() {
		for _, s := range m.output {
			m.logger.Warn("sending stream")
			bidStream <- s
		}
		close(bidStream)
	}()
	for bid := range bidStream {
		m.logger.Warn("sending header")
		header := &relaygrpc.StreamHeaderResponse{
			Slot:       bid.Slot,
			ParentHash: bid.ParentHash,
			Pubkey:     bid.ProposerPubKey,
			Value:      bid.Value,
			Payload:    bid.Payload,
			BlockHash:  bid.BlockHash,
		}
		if err := srv.Send(header); err != nil {
			m.logger.Error("error sending header", zap.Error(err))
			continue
		}
	}
	return nil
}

//lint:ignore U1000 Ignore unused variable
type stream struct {
	Slot           uint64
	ParentHash     string
	ProposerPubKey string
	Value          []byte
	Payload        []byte
	BlockHash      string
	BuilderPubKey  string
}

type mockRelayClient struct {
	RegisterValidatorFunc func(ctx context.Context, req *relaygrpc.RegisterValidatorRequest, opts ...grpc.CallOption) (*relaygrpc.RegisterValidatorResponse, error)
	GetPayloadFunc        func(ctx context.Context, req *relaygrpc.GetPayloadRequest, opts ...grpc.CallOption) (*relaygrpc.GetPayloadResponse, error)
	StreamHeaderFunc      func(ctx context.Context, in *relaygrpc.StreamHeaderRequest, opts ...grpc.CallOption) (relaygrpc.Relay_StreamHeaderClient, error)
	GetHeaderFunc         func(ctx context.Context, req *relaygrpc.GetHeaderRequest, opts ...grpc.CallOption) (*relaygrpc.GetHeaderResponse, error)
	StreamBlockFunc       func(ctx context.Context, in *relaygrpc.StreamBlockRequest, opts ...grpc.CallOption) (relaygrpc.Relay_StreamBlockClient, error)
	StreamBuilderFunc     func(ctx context.Context, in *relaygrpc.StreamBuilderRequest, opts ...grpc.CallOption) (relaygrpc.Relay_StreamBuilderClient, error)
	StreamSlotInfoFunc    func(ctx context.Context, in *relaygrpc.StreamSlotRequest, opts ...grpc.CallOption) (relaygrpc.Relay_StreamSlotInfoClient, error)

<<<<<<< HEAD
	ForwardBlockFunc func(ctx context.Context, in *relaygrpc.StreamBlockRequest, opts ...grpc.CallOption) (*relaygrpc.SubmitBlockResponse, error)
	Pingfunc         func(ctx context.Context, in *relaygrpc.PingRequest, opts ...grpc.CallOption) (*relaygrpc.PingResponse, error)
=======
	ForwardBlockFunc func(ctx context.Context, in *relaygrpc.StreamBlockResponse, opts ...grpc.CallOption) (*relaygrpc.SubmitBlockResponse, error)
}

func (m *mockRelayClient) Ping(ctx context.Context, in *relaygrpc.PingRequest, opts ...grpc.CallOption) (*relaygrpc.PingResponse, error) {
	//TODO implement me
	panic("implement me")
>>>>>>> 4a8b34a4
}

func (m *mockRelayClient) GetValidatorRegistration(ctx context.Context, in *relaygrpc.GetValidatorRegistrationRequest, opts ...grpc.CallOption) (*relaygrpc.GetValidatorRegistrationResponse, error) {
	//TODO implement me
	panic("implement me")
}

func (m *mockRelayClient) PreFetchGetPayload(ctx context.Context, in *relaygrpc.PreFetchGetPayloadRequest, opts ...grpc.CallOption) (*relaygrpc.PreFetchGetPayloadResponse, error) {
	//TODO implement me
	panic("implement me")
}

func (m *mockRelayClient) SubmitBlock(ctx context.Context, in *relaygrpc.SubmitBlockRequest, opts ...grpc.CallOption) (*relaygrpc.SubmitBlockResponse, error) {
	panic("implement me")
}

func (m *mockRelayClient) ForwardBlock(ctx context.Context, in *relaygrpc.StreamBlockResponse, opts ...grpc.CallOption) (*relaygrpc.SubmitBlockResponse, error) {
	panic("implement me")
}

func (m *mockRelayClient) RegisterValidator(ctx context.Context, req *relaygrpc.RegisterValidatorRequest, opts ...grpc.CallOption) (*relaygrpc.RegisterValidatorResponse, error) {
	if m.RegisterValidatorFunc != nil {
		return m.RegisterValidatorFunc(ctx, req, opts...)
	}
	return nil, nil
}
func (m *mockRelayClient) GetHeader(ctx context.Context, in *relaygrpc.GetHeaderRequest, opts ...grpc.CallOption) (*relaygrpc.GetHeaderResponse, error) {
	if m.GetHeaderFunc != nil {
		return m.GetHeaderFunc(ctx, in, opts...)
	}
	return nil, nil
}

func (m *mockRelayClient) StreamHeader(ctx context.Context, in *relaygrpc.StreamHeaderRequest, opts ...grpc.CallOption) (relaygrpc.Relay_StreamHeaderClient, error) {
	if m.StreamHeaderFunc != nil {
		return m.StreamHeaderFunc(ctx, in, opts...)
	}
	return nil, nil
}

func (m *mockRelayClient) GetPayload(ctx context.Context, req *relaygrpc.GetPayloadRequest, opts ...grpc.CallOption) (*relaygrpc.GetPayloadResponse, error) {

	if m.GetPayloadFunc != nil {
		return m.GetPayloadFunc(ctx, req, opts...)
	}
	return nil, nil
}

func (m *mockRelayClient) StreamBlock(ctx context.Context, in *relaygrpc.StreamBlockRequest, opts ...grpc.CallOption) (relaygrpc.Relay_StreamBlockClient, error) {
	if m.StreamBlockFunc != nil {
		return m.StreamBlockFunc(ctx, in, opts...)
	}
	return nil, nil
}

func (m *mockRelayClient) StreamBuilder(ctx context.Context, in *relaygrpc.StreamBuilderRequest, opts ...grpc.CallOption) (relaygrpc.Relay_StreamBuilderClient, error) {
	if m.StreamBuilderFunc != nil {
		return m.StreamBuilderFunc(ctx, in, opts...)
	}
	return nil, nil
}
func (m *mockRelayClient) StreamSlotInfo(ctx context.Context, in *relaygrpc.StreamSlotRequest, opts ...grpc.CallOption) (relaygrpc.Relay_StreamSlotInfoClient, error) {
	if m.StreamSlotInfoFunc != nil {
		return m.StreamSlotInfoFunc(ctx, in, opts...)
	}
	return nil, nil
}

// MockClient is a mock of Client interface
type MockClient struct {
	mock.Mock
}

func (m *MockClient) Ping(ctx context.Context, in *relaygrpc.PingRequest, opts ...grpc.CallOption) (*relaygrpc.PingResponse, error) {
	//TODO implement me
	panic("implement me")
}

func (m *MockClient) SubmitBlock(ctx context.Context, in *relaygrpc.SubmitBlockRequest, opts ...grpc.CallOption) (*relaygrpc.SubmitBlockResponse, error) {
	//TODO implement me
	panic("implement me")
}

func (m *MockClient) RegisterValidator(ctx context.Context, in *relaygrpc.RegisterValidatorRequest, opts ...grpc.CallOption) (*relaygrpc.RegisterValidatorResponse, error) {
	//TODO implement me
	panic("implement me")
}

func (m *MockClient) GetHeader(ctx context.Context, in *relaygrpc.GetHeaderRequest, opts ...grpc.CallOption) (*relaygrpc.GetHeaderResponse, error) {
	//TODO implement me
	panic("implement me")
}

func (m *MockClient) StreamHeader(ctx context.Context, in *relaygrpc.StreamHeaderRequest, opts ...grpc.CallOption) (relaygrpc.Relay_StreamHeaderClient, error) {
	//TODO implement me
	panic("implement me")
}

func (m *MockClient) GetValidatorRegistration(ctx context.Context, in *relaygrpc.GetValidatorRegistrationRequest, opts ...grpc.CallOption) (*relaygrpc.GetValidatorRegistrationResponse, error) {
	//TODO implement me
	panic("implement me")
}

func (m *MockClient) PreFetchGetPayload(ctx context.Context, in *relaygrpc.PreFetchGetPayloadRequest, opts ...grpc.CallOption) (*relaygrpc.PreFetchGetPayloadResponse, error) {
	//TODO implement me
	panic("implement me")
}

func (m *MockClient) GetPayload(ctx context.Context, in *relaygrpc.GetPayloadRequest, opts ...grpc.CallOption) (*relaygrpc.GetPayloadResponse, error) {
	args := m.Called(ctx, in)
	return args.Get(0).(*relaygrpc.GetPayloadResponse), args.Error(1)
}

func (m *MockClient) StreamBlock(ctx context.Context, in *relaygrpc.StreamBlockRequest, opts ...grpc.CallOption) (relaygrpc.Relay_StreamBlockClient, error) {
	//TODO implement me
	panic("implement me")
}

func (m *MockClient) StreamBuilder(ctx context.Context, in *relaygrpc.StreamBuilderRequest, opts ...grpc.CallOption) (relaygrpc.Relay_StreamBuilderClient, error) {
	//TODO implement me
	panic("implement me")
}

func (m *MockClient) StreamSlotInfo(ctx context.Context, in *relaygrpc.StreamSlotRequest, opts ...grpc.CallOption) (relaygrpc.Relay_StreamSlotInfoClient, error) {
	//TODO implement me
	panic("implement me")
}

func (m *MockClient) ForwardBlock(ctx context.Context, in *relaygrpc.StreamBlockResponse, opts ...grpc.CallOption) (*relaygrpc.SubmitBlockResponse, error) {
	//TODO implement me
	panic("implement me")
}

func TestGetPayloadWithRetry(t *testing.T) {
	// Define test cases
	tests := []struct {
		name                    string
		mockReq                 *relaygrpc.GetPayloadRequest
		mockResp                *relaygrpc.GetPayloadResponse
		mockErr                 error
		expectedErr             *ErrorResp
		expectedResult          string
		expectedNoOfTimesCalled int
	}{
		{
			name:                    "Success on first try",
			mockResp:                &relaygrpc.GetPayloadResponse{Code: uint32(codes.OK), Message: "Success"},
			mockReq:                 &relaygrpc.GetPayloadRequest{},
			expectedErr:             nil,
			expectedResult:          "Success",
			expectedNoOfTimesCalled: 1,
		},
		{
			name:     "Fail with could not find requested payload",
			mockResp: &relaygrpc.GetPayloadResponse{Code: uint32(codes.Unavailable), Message: "could not find requested payload"},
			mockReq:  &relaygrpc.GetPayloadRequest{},
			expectedErr: toErrorResp(http.StatusBadRequest, "relay returned failure response code",
				zap.String("relayError", "could not find requested payload"), zap.String("url", ""), zap.Uint64("slot", 0), zap.String("BlockHash", ""),
				zap.String("in.ParentHash", ""), zap.String("BlockValue", ""), zap.String("uniqueKey", "slot_0_bHash__pHash_")),
			expectedResult:          "could not find requested payload",
			expectedNoOfTimesCalled: 3,
		},
		{
			name:     "Fail with invalid signature",
			mockResp: &relaygrpc.GetPayloadResponse{Code: uint32(codes.Unavailable), Message: "invalid signature"},
			mockReq:  &relaygrpc.GetPayloadRequest{},
			expectedErr: toErrorResp(http.StatusBadRequest, "relay returned error",
				zap.String("relayError", "invalid signature"), zap.String("url", ""), zap.Uint64("slot", 0), zap.String("BlockHash", ""),
				zap.String("in.ParentHash", ""), zap.String("BlockValue", ""), zap.String("uniqueKey", "slot_0_bHash__pHash_")),
			expectedResult:          "invalid signature",
			expectedNoOfTimesCalled: 1,
		},
		{
			name:                    "Fail with error",
			mockResp:                nil,
			mockReq:                 &relaygrpc.GetPayloadRequest{},
			mockErr:                 fmt.Errorf("context cancelled"),
			expectedErr:             toErrorResp(http.StatusInternalServerError, "relay returned error", zap.String("relayError", "context cancelled"), zap.String("url", "")),
			expectedResult:          "",
			expectedNoOfTimesCalled: 3,
		},
		{
			name:                    "Fail with empty resp",
			mockResp:                nil,
			mockReq:                 &relaygrpc.GetPayloadRequest{},
			mockErr:                 nil,
			expectedErr:             toErrorResp(http.StatusInternalServerError, "empty response from relay", zap.String("url", "")),
			expectedResult:          "",
			expectedNoOfTimesCalled: 3,
		},
		// Add more test cases for retry logic, empty responses, etc.
	}

	for _, tc := range tests {
		t.Run(tc.name, func(t *testing.T) {
			mockClient := new(MockClient)
			mockClient.On("GetPayload", mock.Anything, mock.Anything).Return(tc.mockResp, tc.mockErr)
			trcr := noop.NewTracerProvider().Tracer("")
			_, span := trcr.Start(context.Background(), "")
			client := &common.Client{URL: "", ConnectionID: "", Conn: nil, RelayClient: mockClient}
			service := &Service{
<<<<<<< HEAD
				dialerClients: &DialerClients{clients: []*common.Client{client}},
				tracer:        trcr,
				accountsLists: &AccountsLists{AccountIDToInfo: make(map[string]*AccountInfo),
					AccountNameToInfo: make(map[AccountName]*AccountInfo)},
=======
				clients: []*common.Client{client},
				tracer:  trcr,
>>>>>>> 4a8b34a4
			}
			result, err := service.getPayloadWithRetry(context.Background(), client, span, tc.mockReq, 2)
			if result != nil {
				assert.Equal(t, tc.expectedResult, result.ServerMessage)
			}
			assert.Equal(t, tc.expectedErr, err)
			mockClient.AssertNumberOfCalls(t, "GetPayload", tc.expectedNoOfTimesCalled)
		})
	}
}

func TestVouch(t *testing.T) {
	require.True(t, isVouch("Vouch/1.9.1"))
}<|MERGE_RESOLUTION|>--- conflicted
+++ resolved
@@ -765,17 +765,13 @@
 	StreamBuilderFunc     func(ctx context.Context, in *relaygrpc.StreamBuilderRequest, opts ...grpc.CallOption) (relaygrpc.Relay_StreamBuilderClient, error)
 	StreamSlotInfoFunc    func(ctx context.Context, in *relaygrpc.StreamSlotRequest, opts ...grpc.CallOption) (relaygrpc.Relay_StreamSlotInfoClient, error)
 
-<<<<<<< HEAD
-	ForwardBlockFunc func(ctx context.Context, in *relaygrpc.StreamBlockRequest, opts ...grpc.CallOption) (*relaygrpc.SubmitBlockResponse, error)
-	Pingfunc         func(ctx context.Context, in *relaygrpc.PingRequest, opts ...grpc.CallOption) (*relaygrpc.PingResponse, error)
-=======
+  Pingfunc         func(ctx context.Context, in *relaygrpc.PingRequest, opts ...grpc.CallOption) (*relaygrpc.PingResponse, error)
 	ForwardBlockFunc func(ctx context.Context, in *relaygrpc.StreamBlockResponse, opts ...grpc.CallOption) (*relaygrpc.SubmitBlockResponse, error)
 }
 
 func (m *mockRelayClient) Ping(ctx context.Context, in *relaygrpc.PingRequest, opts ...grpc.CallOption) (*relaygrpc.PingResponse, error) {
 	//TODO implement me
 	panic("implement me")
->>>>>>> 4a8b34a4
 }
 
 func (m *mockRelayClient) GetValidatorRegistration(ctx context.Context, in *relaygrpc.GetValidatorRegistrationRequest, opts ...grpc.CallOption) (*relaygrpc.GetValidatorRegistrationResponse, error) {
@@ -977,15 +973,10 @@
 			_, span := trcr.Start(context.Background(), "")
 			client := &common.Client{URL: "", ConnectionID: "", Conn: nil, RelayClient: mockClient}
 			service := &Service{
-<<<<<<< HEAD
 				dialerClients: &DialerClients{clients: []*common.Client{client}},
 				tracer:        trcr,
 				accountsLists: &AccountsLists{AccountIDToInfo: make(map[string]*AccountInfo),
 					AccountNameToInfo: make(map[AccountName]*AccountInfo)},
-=======
-				clients: []*common.Client{client},
-				tracer:  trcr,
->>>>>>> 4a8b34a4
 			}
 			result, err := service.getPayloadWithRetry(context.Background(), client, span, tc.mockReq, 2)
 			if result != nil {
